#!/usr/bin/env python

###
# File: utils.py
# Created: Tuesday, 12th May 2020 5:46:35 pm
# Author: Andreas (amplejoe@gmail.com)
# -----
# Last Modified: May 2022
# Modified By: Andreas (amplejoe@gmail.com)
# -----
#
# IMPORTANT: python 3.6+ required
###

#### ------------------------------------------------------------------------------------------ ####
####    IMPORTS
#### ------------------------------------------------------------------------------------------ ####


import os
<<<<<<< HEAD
# import pwd
# import grp
=======
>>>>>>> 17f2335a
import sys
import errno
import json, simplejson
from datetime import datetime
import shutil
from natsort import natsorted
import pathlib
import re
import subprocess
import numpy as np
import inspect
import functools
import math
from tqdm import tqdm
import shlex
import decimal
import concurrent.futures
import tempfile
import getpass
import readline
import textwrap
import pandas as pd

# Windows fix for missing redisplay
# https://github.com/pyreadline/pyreadline/issues/49
if not hasattr(readline, "redisplay"):
    readline.redisplay = lambda: None

# from pyautogui import typewrite


#### ------------------------------------------------------------------------------------------ ####
####    USER INPUT
#### ------------------------------------------------------------------------------------------ ####


def select_option(options, *, msg=None, default=0):
    """
    Ask user to select one of several options.
    Parameters
    ----------
    options: list of strings
        options to select
    msg: string
        user prompt message
    default: integer
        default selected idx
    return: tuple (integer, object)
        idx and value of selected option

    """
    if default < 0 or default > len(options) - 1:
        default = None
    accepted_answers = list(range(0, len(options)))
    user_prompt = f"[0-{len(options)-1}]"
    if default is not None and default in accepted_answers:
        accepted_answers.append("")  # allows users to press enter
        user_prompt = user_prompt + f" ({default})"
    if msg is not None:
        print(msg)
    answer = -1

    for i, o in enumerate(options):
        if default == i:
            print(f"{i}. [{o}]")
        else:
            print(f"{i}. {o}")

    while answer not in accepted_answers:
        answer = input(f"user_prompt ")
        if answer == "":
            answer = default
        answer = int(answer)
    return answer, options[answer]


def confirm(msg=None, default=None):
    """
    Ask user to enter Y or N (case-insensitive).
    :return: True if the answer is Y.
    :rtype: bool
    """
    if default != None:
        default = default.lower()
    accepted_answers = ["y", "n"]
    user_prompt = "[y/n]"
    if default is not None and default in accepted_answers:
        default = default.lower()
        accepted_answers.append("")  # allows users to press enter
        user_prompt = user_prompt.replace(default, default.upper())
    if msg is not None:
        print(msg)
    answer = None
    while answer not in accepted_answers:
        answer = input(user_prompt).lower()
        if answer == "":
            answer = default
    return answer == "y"


def confirm_delete_file(path, default=None):
    p = to_path(path, as_string=False)
    if p.is_file():
        if confirm("File exists: %s, delete file?" % (path), default):
            remove_file(path)
        else:
            # user explicitly typed 'n'
            return False
    return True


def confirm_delete_path(path, default=None):
    p = to_path(path, as_string=False)
    if p.is_dir():
        if confirm("Path exists: %s, delete folder?" % (path), default):
            remove_dir(path)
        else:
            # user explicitly typed 'n'
            return False
    return True


def confirm_overwrite(path, default=None):
    """ Confirms overwriting a path or a file.
        Dermines items to create by file extension, hence,
        will NOT create new directories if path contains a '.'.
    """
    p = to_path(path, as_string=False)
    confirmed = False
    if p.is_dir():
        confirmed = confirm_delete_path(path, default)
        make_dir(path, True)
    elif p.is_file():
        confirmed = confirm_delete_file(path, default)
    else:
        confirmed = True
        # TODO:  improve this or create separate function for files
        # here we don't know if the new element should be a file or a directory
        # -> decide by checking for extension
        ext = get_file_ext(path)
        if ext == "":
            make_dir(path, True)
    return confirmed


def complete_path(text, state):
    """ Path autocompletion like bash.
    """
    incomplete_path = pathlib.Path(text)
    if incomplete_path.is_dir():
        completions = [p.as_posix() for p in incomplete_path.iterdir()]
    elif incomplete_path.exists():
        completions = [incomplete_path]
    else:
        exists_parts = pathlib.Path(".")
        for part in incomplete_path.parts:
            test_next_part = exists_parts / part
            if test_next_part.exists():
                exists_parts = test_next_part

        completions = []
        for p in exists_parts.iterdir():
            p_str = p.as_posix()
            if p_str.startswith(text):
                completions.append(p_str)
    return completions[state]


def read_string_input(*, init_value="", msg="input text"):
    """Reads a string from user input.

    Args:
        init_value (str, optional): [description]. Defaults to "".
        msg (str, optional): [description]. Defaults to "input text".

    Returns:
        [type]: [description]
    """
    # must be defined within function
    def prefill_hook():
        readline.insert_text(init_value)
        readline.redisplay()

    readline.set_pre_input_hook(prefill_hook)
    result = input(f"{msg}: ")
    readline.set_pre_input_hook()
    return result


# OLD: problems with different keyboard layouts
# TODO: test on windows, then remove
# def read_string_input(*, init_value="", msg="input text"):
#     """Reads a string from user input.

#     Args:
#         init_value (str, optional): [description]. Defaults to "".
#         msg (str, optional): [description]. Defaults to "input text".

#     Returns:
#         [type]: [description]
#     """
#     # only works on linux - use pyautogui instead
#     # readline.set_startup_hook(lambda: readline.insert_text(init_value))
#     print("----------------")
#     print(init_value)
#     print("----------------")
#     typewrite(init_value)
#     return input(f"{msg}: ")


def read_path_input(*, init_path=None, msg="input path"):
    """Reads a path from user input. Supports path completion.

    Args:
        init_path ([type], optional): [description]. Defaults to None.
        msg (str, optional): [description]. Defaults to "input path".

    Returns:
        [type]: [description]
    """
    if init_path is None:
        init_path = get_user_home_dir()
    init_path = to_path(init_path)
    # must be defined within function
    def prefill_hook():
        readline.insert_text(init_path)
        readline.redisplay()

    readline.set_pre_input_hook(prefill_hook)
    # we want to treat '/' as part of a word, so override the delimiters
    readline.set_completer_delims(" \t\n;")
    readline.parse_and_bind("tab: complete")
    # only works on linux - use pyautogui instead
    # readline.set_startup_hook(lambda: readline.insert_text(init_path))
    readline.set_completer(complete_path)

    # typewrite(init_path)
    result = input(f"{msg}: ")
    readline.set_pre_input_hook()
    return to_path(result)


#### ------------------------------------------------------------------------------------------ ####
####    FILE OPERATIONS
#### ------------------------------------------------------------------------------------------ ####


def exists_dir(*p):
    """Checks whether a directory really exists."""
    return to_path(*p, as_string=False).is_dir()


def exists_file(*p):
    """Checks whether a file really exists."""
    return to_path(*p, as_string=False).is_file()


def is_dir_path(path):
    """Rudimentary check if (non-existing) path is a directory.
        WARNING: only checks for '.' in last path part (files without extension are ignored!)

    Args:
        path (str): input path
    """
    fn = get_full_file_name(path)

    if "." in fn:
        return False
    else:
        return True


def is_file_path(path):
    """Rudimentary check if (non-existing) path contains a file.
        WARNING: only checks for '.' in last path part (files without extension are ignored!)

    Args:
        path (str): input path
    """
    fn = get_full_file_name(path)

    if "." in fn:
        return True
    else:
        return False


def to_path_url(*p, as_string=True):
    """Convert URL to pathlib path.
    INFO: Use this with URLS, as to_path will raise an error with URLS
    """
    pth = pathlib.Path(*p)
    if as_string:
        return pth.as_posix()
    else:
        return pth


def to_path_url_str(*p):
    """Convert URL string to pathlib path.
    Returns string representation.
    ------
    deprecated - to_path_url already per default returns string
    """
    return to_path_url(*p)


def to_path(*p, as_string=True):
    """Convert string to pathlib path.
    INFO: Path resolving removes stuff like ".." with 'strict=False' the
    path is resolved as far as possible -- any remainder is appended
    without checking whether it really exists.
    """
    pl_path = pathlib.Path(*p)
    ret = pl_path.resolve(strict=False)  # default return in case it is absolute path

    if not pl_path.is_absolute():
        # don't resolve relative paths (pathlib makes them absolute otherwise)
        ret = pl_path

    if as_string:
        return ret.as_posix()
    else:
        return ret


def to_path_str(*p):
    """Convert string to pathlib path.
    Returns string representation.
    --------
    deprecated - 'to_path' does the same with as_string=True
    """
    return to_path(*p)


def join_paths(path, *paths, as_string=True):
    """Joins path with arbitrary amount of other paths."""
    joined = to_path(path, as_string=False).joinpath(to_path(*paths, as_string=False))
    joined_resolved = to_path(joined, as_string=False)
    if as_string:
        return joined_resolved.as_posix()
    else:
        return joined_resolved


def join_paths_str(path, *paths):
    """Joins path with arbitrary amount of other paths.
    Returns string representation.
    --------
    deprecated - 'join_paths' does the same with as_string=True
    """
    return join_paths(path, *paths)


def make_temp_dir(path, prefix="", show_info=False):
    """Creates a temp directory
    Parameters
    ----------
    path:
        the directory path
    show_info:
        show creation user infos (default=False)
    """
    try:
        if not exists_dir(path):
            make_dir(path)
        tempdir = tempfile.mkdtemp(dir=path, prefix=prefix)
    except OSError as e:
        tqdm.write("Unexpected error: %s", str(e.errno))
        raise  # This was not a "directory exists" error..
    if show_info:
        tqdm.write(f"Created dir: {path}")
    return tempdir


def make_dir(path, show_info=False, overwrite=False):
    """Creates a directory
    Parameters
    ----------
    path:
        the directory path
    overwrite:
        force directory overwrite (default=False)
    show_info:
        show creation user infos (default=False)
    """
    try:
        if overwrite:
            remove_dir(path)
        os.makedirs(path)
    except OSError as e:
        if e.errno != errno.EEXIST:
            tqdm.write("Unexpected error: %s", str(e.errno))
            raise  # This was not a "directory exists" error..
        # tqdm.write("Directory exists: %s", path)
        return False
    if show_info:
        tqdm.write(f"Created dir: {path}")
    return True


def get_owner(path):
    """Gets owner and group of a path.

    Args:
        path (_type_): _description_

    Returns:
        _type_: _description_
    """
    path = to_path(path, as_string=False)
    if exists_dir(path):
        return path.owner(), path.group()
    return False, False


def change_owner(path, user, group, silent=False):
    """Changes the user and group of a path. IMPORTANT: requires root privileges in Linux.

    Args:
        path (_type_): _description_
        user (_type_): _description_
        group (_type_): _description_
    """
    if exists_dir(path):

        # alternative
        # import pwd
        # import grp
        # uid = pwd.getpwnam(user).pw_uid
        # gid = grp.getgrnam(group).gr_gid
        # os.chown(path, uid, gid)

        try:
            shutil.chown(path, user, group)
            if not silent:
                print(f"Changed owner for {path} -> {user}:{group}")
            return True
        except OSError as e:
            raise e


def remove_dir(path):
    if exists_dir(path):
        # os.rmdir(path) # does not work if not empty
        shutil.rmtree(path, ignore_errors=True)  # ignore errors on windows


def clear_directory(path):
    """Clears content of a directory without deleting the directory itself.

    Args:
        path ([type]): [description]
    """
    for filename in os.listdir(path):
        file_path = os.path.join(path, filename)
        try:
            if os.path.isfile(file_path) or os.path.islink(file_path):
                os.unlink(file_path)
            elif os.path.isdir(file_path):
                shutil.rmtree(file_path)
        except Exception as e:
            tqdm.write("Failed to delete %s. Reason: %s" % (file_path, e))


def get_directories(directory):
    retList = []
    for root, dirs, files in os.walk(directory):
        for d in dirs:
            # print os.path.join(root, filename)
            retList.append(os.path.abspath(os.path.join(root, d)))
    return retList


def get_immediate_subdirs(a_dir, full_path=True):
    """Returns a list of immediate sub-directories of a path.
    full_path (Default: True): get full path or sub-dir names only
    """
    path = to_path(a_dir, as_string=False)
    if not path.is_dir():
        return []
    if full_path:
        return [f.as_posix() for f in path.iterdir() if f.is_dir()]
    else:
        return [get_nth_parentdir(f) for f in path.iterdir() if f.is_dir()]


def get_immediate_subfiles(a_dir, full_path=True):
    """Returns a list of immediate sub-files of a path.
    full_path (Default: True): get full path or sub-file names only
    """
    path = to_path(a_dir, as_string=False)
    if not path.is_dir():
        return []
    if full_path:
        return [f.as_posix() for f in path.iterdir() if f.is_file()]
    else:
        return [get_nth_parentdir(f) for f in path.iterdir() if f.is_file()]


def get_nth_parentdir(file_path, n=0, full_path=False):
    """Get nth parent directory of a file path, starting from the back (file).
    (Default: 0, i.e. the first directory after a potential filename)
    full_path: return full path until nth parent dir
    """
    p = to_path(file_path, as_string=False)
    ret_path = None
    if p.is_dir():
        n = n - 1
    if (n < 0) or (n > (len(p.parents) - 1)):
        ret_path = p
    else:
        ret_path = p.parents[n]
    if not full_path:
        return ret_path.name
    else:
        return ret_path.as_posix()


def is_dir_empty(path):
    """
    Check if a Directory is empty or is non existent
    """
    if len(os.listdir(path)) == 0 or not os.path.isdir(path):
        return True
    else:
        return False


def get_file_path(file_path):
    """file path only (strips file from its path)"""
    p = to_path(file_path, as_string=False)
    return p.parents[0].as_posix()


def get_folders(directory, show_progress=True, *names):
    """Get all subfolders of a directory that optionally contain either value of 'names'.

    Args:
        directory (str): root folder
        show_progress (bool, optional): progress bar. Defaults to True.
        *names (str): one or more alternative strings that the last part of the returned paths should include.

    Raises:
        StopIteration: [description]

    Returns:
        [list of str]: folder paths including given names or all paths

    Yields:
        [type]: [description]
    """
    d = to_path(directory, as_string=False)

    all_files = []
    for current_path in tqdm(
        d.glob("**/*"), desc="reading folders", disable=(not show_progress)
    ):
        if current_path.is_file():
            continue
        last_part = get_nth_parentdir(current_path)

        if names:
            for n in names:
                if n in last_part:
                    all_files.append(current_path.as_posix())
                    break
        else:
            all_files.append(current_path.as_posix())

    return all_files


# supersedes get_file_paths
def get_files(directory, show_progress=True, *extensions):
    """Superseeds get_file_paths - includes toggleable progess"""
    d = to_path(directory, as_string=False)

    all_files = []
    for current_file in tqdm(
        d.glob("**/*"), desc="reading files", disable=(not show_progress)
    ):
        if not current_file.is_file():
            continue
        fext = current_file.suffix
        if extensions and fext not in extensions:
            continue
        # as_posix: Return a string representation
        # of the path with forward slashes (/)
        all_files.append(current_file.as_posix())
    return all_files


def get_file_paths(directory, *extensions):
    """Get all file paths of a directory (optionally with file extensions
    usage example: get_file_paths("/mnt/mydir", ".json", ".jpg")
    changes:
        - 2019: using pathlib (python3) now
    """
    d = to_path(directory, as_string=False)

    all_files = []
    # DON'T use tqdm here:
    # it spams progress bars in other tools (and introducing a flag breaks backward compatibility - use get_files instead)
    for current_file in d.glob("**/*"):
        if not current_file.is_file():
            continue
        fext = current_file.suffix
        if extensions and fext not in extensions:
            continue
        # as_posix: Return a string representation
        # of the path with forward slashes (/)
        all_files.append(current_file.as_posix())
    return all_files


def get_file_paths_containing(directory, *contained):
    """Get all file paths of all subdirectories (optionally set (partially) contained string
    usage example: get_file_paths("/mnt/mydir", "label.txt", "pic")
    """
    d = to_path(directory, as_string=False)

    all_files = []
    for current_file in d.glob("**/*"):
        if not current_file.is_file():
            continue
        # continue if none of the given contained strings match the path
        if contained and not any(x in current_file.as_posix() for x in contained):
            continue
        # as_posix: Return a string representation
        # of the path with forward slashes (/)
        all_files.append(current_file.as_posix())
    return all_files


def path_to_relative_path(path, relative_to_path, remove_file=False):
    """Return sub-path relative to input path. Optionally remove (potential) files from path end."""
    path = to_path(path, as_string=False)
    rel_to = to_path(relative_to_path, as_string=False)
    rel_pth = path.relative_to(rel_to).as_posix()
    if remove_file:
        if is_file_path(path):
            rel_pth = get_file_path(rel_pth)
    return rel_pth


def get_full_file_name(file_path):
    """full file name plus extension"""
    return to_path(file_path, as_string=False).name


def get_file_name(file_path, full=False):
    """Get file name of file"""
    if full:
        return to_path(file_path, as_string=False).name
    else:
        return to_path(file_path, as_string=False).stem


def get_file_ext(file_path):
    """Get file extension of file (always with '.', i.e. 'test.jpg' -> '.jpg')"""
    return to_path(file_path, as_string=False).suffix


def add_suffix_to_file(file_path, suffix):
    """Adds a suffix to file path. No additional character is added, i.e. '_' needs to be part of suffix if required.

    Args:
        file_path ([type]): [description]
        suffix ([type]): The suffix. E.g. "_suffix"

    Returns:
        [type]: [description]
    """
    fp = get_file_path(file_path)
    fn = get_file_name(file_path)
    fe = get_file_ext(file_path)
    return join_paths(fp, f"{fn}{suffix}{fe}")


def add_suffix_to_path(pth, suffix):
    """Adds a suffix to a path. No additional character is added, i.e. '_' needs to be part of suffix if required.

    Args:
        pth ([type]): [description]
        suffix ([type]): The suffix. E.g. "_suffix"

    Returns:
        [type]: [description]
    """
    res = to_path(pth)
    return f"{res}{suffix}"


def remove_file(path):
    """Removes file (unlink) if existing.

    Args:
        path (string): file path
    """
    p = to_path(path, as_string=False)
    if exists_file(p):
        try:
            p.unlink()
        except OSError as e:
            print("Error: %s : %s" % (p, e.strerror))


def copy_to(src_path, dst_path, follow_symlinks=True, ignore_list=None):
    """Copies src_path to dst_path.
    If dst is a directory, a file with the same basename as src is created
    (or overwritten) in the directory specified.
    ignore_pattern:
        shutil ignore pattern (see doc, e.g. ignore_list = ['*.pyc', 'tmp*'])
    """
    try:
        if os.path.isdir(src_path):
            # copy dir recursively
            if ignore_list and len(ignore_list) > 0:
                shutil.copytree(
                    src_path,
                    dst_path,
                    symlinks=follow_symlinks,
                    ignore=shutil.ignore_patterns(*ignore_list),
                )
            else:
                shutil.copytree(src_path, dst_path, symlinks=follow_symlinks)
        else:
            # copy file
            shutil.copy(src_path, dst_path, follow_symlinks=follow_symlinks)
        return True
    except IOError as e:
        tqdm.write(f"Unable to copy file. {e}")
        return False


def move_file(src_path, dst_path):
    """Moves a file using shutil. Can also be used for file renaming

    Args:
        src (string): path to src name
        dst (string): path to dst name
    """
    return shutil.move(src_path, dst_path)


def rename_file(src_path, dst_path):
    """Uses move_file to rename file"""
    src_root = to_path(get_file_path(src_path))
    dst_root = to_path(get_file_path(dst_path))
    if src_root != dst_root:
        tqdm.write(f"Cannot rename file: {src_root}")
        tqdm.write("Paths don't match!")
        exit(0)
    return shutil.move(src_path, dst_path)


def is_absolute_path(path):
    """Checks if path is absolute (also for non-existing paths!)."""
    if path is None:
        return False
    return os.path.isabs(path)


def rel_to_abs_path(path, rel_to_path=None):
    """Converts relative path to absolute path depending on current or custom (rel_to_path) dir"""
    if is_absolute_path(path):
        return path
    target_dir = get_current_dir()
    if rel_to_path is not None:
        target_dir = rel_to_path
    return join_paths_str(target_dir, path)


def read_json(path, silent=True):
    """Loads a json file into a variable.
    Parameters:
    ----------
    path : str
        path to json file
    Return : dict
        dict containing all json fields and attributes
    """
    data = None
    try:
        with open(path) as json_file:
            data = json.load(json_file)
    except FileNotFoundError:
        if not silent:
            print(f"File not found: {path}")
    return data


def write_json(path, data, pretty_print=False, handle_nan=False):
    """Writes a json dict variable to a file.
    Parameters:
    ----------
    path : str
        path to json output file
    data : dict
        data compliant with json format
    """
    with open(path, "w", newline="") as outfile:
        if pretty_print:
            # OLD
            # json.dump(data, outfile, indent=4)
            # json.dump(data, outfile, indent=4, sort_keys=True)
            simplejson.dump(data, outfile, indent=4, ignore_nan=handle_nan)
        else:
            # OLD
            # json.dump(data, outfile)
            simplejson.dump(data, outfile, ignore_nan=handle_nan)


def read_json_arr(json_path):
    """Load json as array of lines"""
    lines = []
    with open(json_path, "r") as f:
        for line in f:
            lines.append(json.loads(line))
    return lines


def get_attribute_from_json(path, attr):
    """gets attribute from json file"""
    return read_json(path)[attr]


def read_csv_df(path, *, header_line: int = 0):
    """ Reads csv to pandas df. Use header line=None to disable header."""
    df = pd.read_csv(path, header=header_line)
    return df


def read_csv(path,*,  header_line: int=0):
    """ Reads csv to dict. Use header line=None to disable header."""
    df = read_csv_df(path, header_line=header_line)
    return df.to_dict()


def read_csv_arr(path,*,  header_line=0):
    """ Reads csv to list. Use header line=None to disable header."""
    df = read_csv_df(path, header_line=header_line)
    return df.values.tolist()


def get_n_last_csv_rows(path, n=1, *, header_line: int = 0):
    """ Gets n rows from the end of a csv file counted from the back as a list,
        i.e. last (1), last + second to last (2), ... Default: 1 (last)
        src: https://linuxtut.com/en/02d5c656cc2faa7e35ad/
        Use header line=None to disable header.
    """
    df = read_csv_df(path, header_line=header_line)
    return df.tail(n).values.tolist()


def read_file_to_array(path):
    """Reads all lines of a file into an array."""
    arr = None
    with open(path) as file:
        arr = file.readlines()
    return arr


def write_string_to_file(str_to_write, file_path, show_info=True):
    with open(file_path, "w", newline="") as file:
        file.write(str_to_write)
    if show_info:
        tqdm.write(f"Wrote: {file_path}")


def replace_file_text(file, text, replace_text):
    """Replaces a string in a file with another string.

    Args:
        file (str): file path
        text (str): original text
        text (str): replace text
    """
    with open(file, "r+") as f:
        data = f.read()
        data = data.replace(text, replace_text)
        f.seek(0)
        f.write(data)
        f.truncate()


def find_similar_folder(target_path, folder_list):
    """Finds similar subfolder name in a directory from a list of names.
    Parameters
    ----------
    target_path : string
        path that should be searched
    folder_list : list
        list of potential folder names (will also partially match)
    """
    all_subdirs = get_immediate_subdirs(target_path, False)
    for sdir in all_subdirs:
        for f in folder_list:
            if (sdir in f) or (f in sdir):
                return sdir
    return None


def prompt_folder_confirm(target_path, folder_list, name):
    """Prompts user to confirm or enter a folder name.
    Parameters
    ----------

    target_path: string
        target root directory where folder should be searched
    folder_list: list of strings
        list of potential (partial) matches for the searched folder
    name: string
        display name as user information (e.g. 'images')
    """
    all_subdirs = get_immediate_subdirs(target_path, False)
    print(f"Finding '{name}' folder:")
    print(f"Found {len(all_subdirs)} directories: {all_subdirs}")
    sim_folder = find_similar_folder(target_path, folder_list)
    if sim_folder is not None:
        print(f"Suggested dir: '{sim_folder}' ({name})")
        if not confirm("Is this correct?", "y"):
            sim_folder = None
    if sim_folder is None:
        while (
            not (is_absolute_path(sim_folder) and exists_dir(sim_folder))
            and sim_folder not in all_subdirs
        ):
            sim_folder = input(
                f"Please enter {name} dir from list (or enter absolute path): "
            )
            if (
                not (is_absolute_path(sim_folder) and exists_dir(sim_folder))
                and sim_folder not in all_subdirs
            ):
                print("Dir not found, please try again (Ctrl+C to quit).")
    if not is_absolute_path(sim_folder):
        sim_folder = join_paths_str(target_path, sim_folder)
    print(f"Using {sim_folder} ({name}).")
    return sim_folder


#### ------------------------------------------------------------------------------------------ ####
####    DEBUG AND CONTROL
#### ------------------------------------------------------------------------------------------ ####


# from: https://goshippo.com/blog/measure-real-size-any-python-object/
def get_size(obj, seen=None):
    """Recursively finds size of objects in bytes"""
    size = sys.getsizeof(obj)
    if seen is None:
        seen = set()
    obj_id = id(obj)
    if obj_id in seen:
        return 0
    # Important mark as seen *before* entering recursion to gracefully handle
    # self-referential objects
    seen.add(obj_id)
    if isinstance(obj, dict):
        size += sum([get_size(v, seen) for v in obj.values()])
        size += sum([get_size(k, seen) for k in obj.keys()])
    elif hasattr(obj, "__dict__"):
        size += get_size(obj.__dict__, seen)
    elif hasattr(obj, "__iter__") and not isinstance(obj, (str, bytes, bytearray)):
        size += sum([get_size(i, seen) for i in obj])
    return size


def exit(msg=None):
    """Exits script with optional message."""
    if msg:
        print(f"{msg}")
    print("Exit script.")
    sys.exit()


def get_date_str():
    """Get today's date as string in form of YYYY/MM/DD"""
    today = get_date()
    return today.strftime("%Y/%m/%d")


def get_current_dir():
    """Returns current working directory."""
    return to_path(pathlib.Path.cwd())


def get_script_dir():
    """Returns directory of currently running script (i.e. calling file of this method)."""
    # starting from 0, every file has their own frame, take the second to last's file name (= calling file frame)
    calling_file = inspect.stack()[1][1]  # [frame idx] [file name]
    # return directory of calling file
    return os.path.dirname(os.path.abspath(calling_file))


def get_user_name():
    return getpass.getuser()


def get_user_home_dir():
    return to_path(pathlib.Path.home())


def set_environment_variable(key, value):
    """Sets an OS environment variable."""
    os.environ[key] = value


#### ------------------------------------------------------------------------------------------ ####
####    STRING MANIPULATION
#### ------------------------------------------------------------------------------------------ ####

def unindent_multiline_string(ml_string):
    """ Unindents multiline strings, e.g. the following containing 3 indentations unindented:
        '''
            Hello there!
        '''
    """
    result = textwrap.dedent(ml_string)
    # make sure not to start with a blank line
    if result.startswith("\n"):
        result = result.replace("\n", "", 1)
    return result

# https://stackoverflow.com/questions/31174295/getattr-and-setattr-on-nested-subobjects-chained-properties
def set_object_attr(obj, attr, val):
    """Allows for setting object attributes recursively via strings.
       E.g: set_object_attr(person, "car.tire.brand", "Goodyear")
    Args:
        obj (object): the object to process
        attr (object): the attribute to alter
        val (object): the new vale

    Returns:
        object: the new value via get_object_attr
    """
    pre, _, post = attr.rpartition(".")
    return setattr(get_object_attr(obj, pre) if pre else obj, post, val)


# https://stackoverflow.com/questions/31174295/getattr-and-setattr-on-nested-subobjects-chained-properties
def get_object_attr(obj, attr, *args):
    """Allows for getting object attributes recursively via strings.
       E.g: get_object_attr(person, "car.tire.brand") -> "Goodyear"
    Args:
        obj (object): the object to process
        attr (object): the attribute to get
        args (list or agrs): getattr args

    Returns:
        object: the value of attr
    """

    def _getattr(obj, attr):
        return getattr(obj, attr, *args)

    return functools.reduce(_getattr, [obj] + attr.split("."))


def left_pad_zeros(var, num_zeros):
    var = str(var)
    return var.zfill(num_zeros)


def get_regex_match_list(in_string, regex):
    matches = re.finditer(regex, in_string)
    match_list = []
    for matchNum, match in enumerate(matches, start=1):
        match_list.append(match.group().strip("'").strip('"'))
    return match_list


def get_string_before_char(input_string, stop_char):
    """Cuts out substring from input_string until a certain character.
    Info: Returns tuple: (cut out string w/o stop_char, rest of input_string w/o stop_character)
          i.e. stop_char is lost in any case!
    """
    cur_substring = ""
    rest_string = input_string
    for c in input_string:
        rest_string = rest_string[1:]  # cut 1 char from string (in any case)
        if c != stop_char:
            cur_substring += c
        else:
            break
    return cur_substring, rest_string


def get_attribute_from(file_name, attribute):
    """gets an attribute from a file name as string
    format: a1_VAL1_a2_(VAL2.txt)_a3_VAL3.EXT
    Info:
      * Exceptional characters for VALs: '_', '.', '(', ')'
      * If VALs should contain '_' or '.' they MUST be encapsulated by parentheses
        (e.g. v_(my_video.mp4) -> search for "v" -> "my_video.mp4")
      * Exceptional string char: NO parentheses are allowed in VAL strings!!
      * '.EXT' is optional
    """
    file_name = get_full_file_name(file_name)  # make sure file_name is no path

    # parse file for attributes from beginning to end
    attribute_dict = {}

    while len(file_name) > 0:
        cur_attr, file_name = get_string_before_char(file_name, "_")
        attribute_dict[cur_attr] = None
        if len(file_name) == 0:
            break
        cur_val = ""
        if file_name[0] == "(":
            file_name = file_name[1:]  # cut '(' from string
            cur_val, file_name = get_string_before_char(file_name, ")")
            file_name = file_name[1:]  # cut '_' from string
        else:
            cur_val, file_name = get_string_before_char(file_name, "_")
            cur_val = cur_val.split(".")[0]  # strip potential file EXT
        attribute_dict[cur_attr] = cur_val

    ret_val = attribute_dict[attribute] if attribute in attribute_dict.keys() else None

    ## OLD methodology using 'split
    # attribute_split = file_name.split(f"{attribute}_")
    # ret_value = None
    # if len(attribute_split) > 1:
    #     # attribute has been found in string
    #     split_one = attribute_split[1]
    #     ret_value = split_one.split("_")[0] # default: no parentheses in VAL
    #     if "(" in ret_value:
    #         # value begins with parenthesis '('
    #         ret_value = split_one.split(")")[0].replace("(", "")
    #     else:
    #         ret_value = ret_value.split(".")[0] # strip potential file EXT

    return ret_val


def remove_invalid_file_chars(input_string):
    """
    Removes invalid chars (Windows) from string.
    """
    invalid = '<>:"/\\|?* '
    for char in invalid:
        input_string = input_string.replace(char, "")
    return input_string


def replace_right(source, target, replacement, replacements=1):
    """Replaces text in a string starting from the end.

    Args:
        source ([type]): [description]
        target ([type]): [description]
        replacement ([type]): [description]
        replacements (int, optional): how many strings to replace. Defaults to 1.

    Returns:
        [type]: [description]
    """
    return replacement.join(source.rsplit(target, replacements))


#### ------------------------------------------------------------------------------------------ ####
####    MATH AND NUMBERS
#### ------------------------------------------------------------------------------------------ ####


def float_to_string(float_var, precision=3):
    if not is_number(float_var):
        return float("NAN")
    return "%.*f" % (precision, float_var)


def get_decimals(float_number):
    """Gets the number of decimals in a float number"""
    d = decimal.Decimal(str(float_number))
    return abs(d.as_tuple().exponent)


def round_half_up(num):
    """
    Python rounds half numbers, like 0.5 down, i.e. round(0.5) = 0.
    This function rounds half numbers up, i.e. round(0.5) = 1.
    """
    res = None
    if (float(num) % 1) >= 0.5:
        res = math.ceil(num)
    else:
        res = round(num)
    return res


def safe_div(x, y):
    """Zero safe division"""
    if y == 0:
        return 0
    return x / y


def avg_list(lst):
    """Average value of a list of values"""
    if len(lst) == 0:
        return 0
    return sum(lst) / len(lst)


def is_number(var, strict=False):
    """Checks if a variable is a number. Use strict to disallow strings containing numbers.

    Args:
        s ([type]): [description]
        strict (bool, optional): [description]. Defaults to False.

    Returns:
        bool: is a number?
    """
    try:
        # test string
        if strict and isinstance(var, str):
            return False
        # test None
        if var == None:
            return False
        # test number
        float(var)
        return True
    except ValueError:
        return False


def format_number(number, precision=3, width=0):
    """Formats a number with precision and width.

    Args:
        number (number): Any number
        precision (int, optional): decimal precision. Defaults to 3.
        width (int, optional): width of resulting string. Defaults to 0.

    Returns:
        string: formatted number as string
    """
    return f"{number:{width}.{precision}f}"


#### ------------------------------------------------------------------------------------------ ####
####    LISTS: SEARCH & MANIPULATION
#### ------------------------------------------------------------------------------------------ ####


def is_array(var):
    return isinstance(var, (list, tuple, np.ndarray))


def is_np_arr_in_list(np_array, lst):
    """Checks if a list of numpy arrays contains a specific numpy array (Identity)."""
    return next((True for elem in lst if elem is np_array), False)


def remove_np_from_list(lst, np_array):
    """Removes a numpy array from a list."""
    ind = 0
    size = len(lst)
    while ind != size and not np.array_equal(lst[ind], np_array):
        ind += 1
    if ind != size:
        lst.pop(ind)
    else:
        pass
        # raise ValueError('array not found in list.')


def is_partial_word_in_list(word, lst):
    res = filter_list_by_partial_word(word, lst)
    return len(res) > 0


def filter_list_by_partial_word(word, list_to_filter):
    """partially matches a word with a list and returns filtered list"""
    return list(filter(lambda x: word in x, list_to_filter))


def nat_sort_list(l, descending=False):
    """sorts a list naturally. Does not change original - returns sorted list!"""
    return natsorted(l, key=lambda y: y.lower(), reverse=descending)


def sort_list_nicely(l):
    """Sort the given list in the way that humans expect. Change original list (no return value)."""

    def convert(text):
        return int(text) if text.isdigit() else text

    def alphanum_key(key):
        return [convert(c) for c in re.split("([0-9]+)", key)]

    l.sort(key=alphanum_key)


def nat_sort_dict_list_by_key(dict_list, key, descending=False):
    return natsorted(dict_list, key=lambda i: i[key], reverse=descending)


# https://www.geeksforgeeks.org/python-find-most-frequent-element-in-a-list/
def find_most_frequent(List):
    """Finds most frequent element in a list"""
    return max(set(List), key=List.count)


#### ------------------------------------------------------------------------------------------ ####
####    DICTIONARIES: SEARCH & MANIPULATION
#### ------------------------------------------------------------------------------------------ ####


def create_dict_key(in_dict, key, value=0):
    """Adds key to dict if necessary, init'd with value"""
    if key not in in_dict.keys():
        in_dict[f"{key}"] = value
        return True
    return False


def increment_dict_key(in_dict, key, by_value=1):
    """Increments a dict key (default: by 1), if necessary, initializes it first"""
    if key not in in_dict.keys():
        create_dict_key(in_dict, key)
    in_dict[key] = in_dict[key] + by_value


def add_to_dict_key(in_dict, key, obj):
    """Adds an object to the list of a dict key, if necessary, initializes it first"""
    if key not in in_dict.keys():
        create_dict_key(in_dict, key, [])
    in_dict[key].append(obj)


def get_dict_value(in_dict, key, not_found_value=None):
    """Returns dictionary value if key it exists, else not_found_value.

    Args:
        in_dict ([dict of objects]): Input dict.
        key ([str]): The key in question
        not_found_value (object): Return value if key was not found.
    """
    if key not in in_dict.keys():
        return not_found_value
    return in_dict[key]


#### ------------------------------------------------------------------------------------------ ####
####    DATE
#### ------------------------------------------------------------------------------------------ ####


def getTimeStamp(file_name_friendly=False):
    ts = datetime.now().strftime("%Y-%m-%d %H:%M:%S")
    if file_name_friendly:
        ts = ts.replace(" ", "-")
        return remove_invalid_file_chars(ts)
    else:
        return ts


def get_date():
    """Get today date object."""
    return datetime.today()


#### ------------------------------------------------------------------------------------------ ####
####    MULTITHREADING
#### ------------------------------------------------------------------------------------------ ####


def run_multithreaded(func, args, num_workers=10, show_progress=True):
    """Runs a particular function in multithread mode with a pool of num_workers workers.

    Args:
        func ([type]): function to run in multithreaded mode
        args ([type]): arguments as a list/generator, must be tuples when more than one. E.g.:
                       args = [(i, f) for i, f in enumerate(file_list)] yields a list with (index, file) entries
        num_workers (int, optional): Thread pool number of workers. Defaults to 10.
        show_progress (bool, optional): tqdm progress. Defaults to True.

    Returns:
        [type]: Thread results as a list (None entries if nothing is returned).
    """

    results = []
    with concurrent.futures.ThreadPoolExecutor(max_workers=num_workers) as executor:
        if show_progress:
            results = list(
                tqdm(executor.map(lambda p: func(*p), args), total=len(args))
            )
        else:
            results = list(executor.map(lambda p: func(*p), args))

    return results


#### ------------------------------------------------------------------------------------------ ####
####    MISCELLANEOUS
#### ------------------------------------------------------------------------------------------ ####


# ONLY works for Python 3.8, disable for now
# def get_var_name(any_var):
#     """ Gets variable name as string. """
#     return f'{any_var=}'.split('=')[0]


# TODO: https://stackoverflow.com/questions/56437081/using-tqdm-with-subprocess
def exec_shell_command(command, print_output=False, silent=False):
    """Executes a shell command using the subprocess module.
    command: standard shell command (SPACE separated - escape paths with '' or "")
    print_output: output command result to console
    returns: list containing all shell output lines
    """
    if not silent:
        print(f"Exec shell command '{command}'")
    # pre 2021:
    # regex = r"[^\s\"']+|\"([^\"]*)\"|'([^']*)'"
    # command_list = get_regex_match_list(command, regex)

    # 2021: simplified - maybe breaks some older calls
    # WARNING: use shlex.quote with strings containing user input
    # (cf. https://stackoverflow.com/questions/54581349/python-subprocess-ignores-backslash-in-convert-command)
    command_list = shlex.split(command)

    # DEBUG
    # print(command_list)

    process = subprocess.Popen(
        command_list, stdout=subprocess.PIPE, stderr=subprocess.STDOUT
    )

    output = []
    # execute reading output line by line
    for line in iter(process.stdout.readline, b""):
        line = line.decode(sys.stdout.encoding)
        output.append(line.replace("\n", ""))
        if print_output:
            sys.stdout.write(line)
    return output


def update_config_file(cfg_path, update_dict):
    if not bool(update_dict):
        # empty update dict
        return

    cfg = read_json(cfg_path)
    now = datetime.now()
    if not cfg:
        cfg = {"created": now.strftime("%Y-%m-%d, %H:%M:%S")}
    else:
        cfg["updated"] = now.strftime("%Y-%m-%d, %H:%M:%S")

    print(f"Update config: {cfg_path}")
    # make sure not to overwrite attributes here
    for k, v in update_dict.items():
        cfg[k] = v
        print(f"{k} => {v}")

    write_json(cfg_path, cfg, True)


# Advanced info about video (requires FFMPG!!)
# src: https://stackoverflow.com/questions/45738856/python-how-to-get-display-aspect-ratio-from-video
def get_video_info(video_file):
    """Advanced info about video.

    Args:
        video_file (string): Path to video file.

    Returns:
        dict: {
            duration,
            width,
            height,
            display_width,
            display_height,
            display_aspect_ratio,
            storage_aspect_ratio,
            pixel_aspect_ratio}
    """
    cmd = 'ffprobe -i "{}" -v quiet -print_format json -show_format -show_streams'.format(
        video_file
    )
    jsonstr = None
    try:
        jsonstr = subprocess.check_output(cmd, shell=True, encoding="utf-8")
    except subprocess.CalledProcessError as e:
        print(f"Error getting video info for {video_file}:")
        print(e.output)
        return None

    r = json.loads(jsonstr)
    # look for "codec_type": "video". take the 1st one if there are mulitple
    video_stream_info = [x for x in r["streams"] if x["codec_type"] == "video"][0]

    width, height = int(video_stream_info["width"]), int(video_stream_info["height"])
    duration = float(video_stream_info["duration"])

    if (
        "display_aspect_ratio" in video_stream_info
        and video_stream_info["display_aspect_ratio"] != "0:1"
    ):
        a, b = video_stream_info["display_aspect_ratio"].split(":")
        dar = int(a) / int(b)
    else:
        # some videos do not have the info of 'display_aspect_ratio'
        dar = width / height
        ## not sure if we should use this
        # cw,ch = video_stream_info['coded_width'], video_stream_info['coded_height']
        # sar = int(cw)/int(ch)
    if (
        "sample_aspect_ratio" in video_stream_info
        and video_stream_info["sample_aspect_ratio"] != "0:1"
    ):
        # some video do not have the info of 'sample_aspect_ratio'
        a, b = video_stream_info["sample_aspect_ratio"].split(":")
        sar = int(a) / int(b)
    else:
        sar = dar
    par = dar / sar
    ret = {
        "duration": duration,
        "width": width,
        "height": height,
        # square pixel dims (see: https://stackoverflow.com/questions/51825784/output-image-with-correct-aspect-with-ffmpeg)
        "display_width": int(width * sar),
        "display_height": height,
        "dar": dar,  # display aspect ratio
        "sar": sar,  # storage aspect ratio
        "par": par,  # pixel aspect ratio
    }
    return ret


class switch(object):
    """This class provides switch functionality.

    USAGE (also works with enums):
    ------------------------------

        thevar = "test"
        for case in switch(thevar):
            if case("test"):
                break
            if case():
                break
    """

    def __init__(self, value):
        self.value = value
        self.fall = False

    def __iter__(self):
        """Return the match method once, then stop"""
        yield self.match
        raise StopIteration

    def match(self, *args):
        """Indicate whether or not to enter a case suite"""
        if self.fall or not args:
            return True
        elif self.value in args:  # changed for v1.5, see below
            self.fall = True
            return True
        else:
            return False<|MERGE_RESOLUTION|>--- conflicted
+++ resolved
@@ -18,11 +18,6 @@
 
 
 import os
-<<<<<<< HEAD
-# import pwd
-# import grp
-=======
->>>>>>> 17f2335a
 import sys
 import errno
 import json, simplejson
